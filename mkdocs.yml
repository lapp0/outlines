# Site information
site_name: Outlines 〰️
site_author: The Outlines developers
site_description: >-
  Structured text generation with LLMs


# Repository
repo_name: outlines-dev/outlines
repo_url: https://github.com/outlines-dev/outlines

# Copyright
copyright: Copyright &copy; 2023- The Outlines Developers

# Configuration
theme:
  name: material
  custom_dir: docs/overrides
  palette:
    - scheme: default
      primary: white
  logo: assets/images/logo.png
  favicon: assets/images/logo.png
  icon:
    repo: fontawesome/brands/github
  features:
    - content.code.copy
    - navigation.expand
    - navigation.tabs
    - navigation.sections
    - header.autohide
    - announce.dismiss
  font:
    text: Inter
    code: Source Code Pro

# Additional configuration
extra:
  social:
    - icon: fontawesome/brands/github
      link: https://github.com/outlines-dev
    - icon: fontawesome/brands/twitter
      link: https://twitter.com/remilouf
  generator: false
  analytics:
    provider: google
    property: !ENV GOOGLE_ANALYTICS_KEY

# Extensions
markdown_extensions:
  - admonition
  - def_list
  - attr_list
  - md_in_html
  - pymdownx.highlight:
      anchor_linenums: true
      line_spans: __span
      pygments_lang_class: true
      noclasses: True
      pygments_style: nord
  - pymdownx.superfences:
      custom_fences:
        - name: mermaid
          class: mermaid
          format: !!python/name:pymdownx.superfences.fence_code_format
  - pymdownx.tabbed:
      alternate_style: true
  - pymdownx.inlinehilite
  - pymdownx.details
  - pymdownx.emoji:
      emoji_index: !!python/name:material.extensions.emoji.twemoji
      emoji_generator: !!python/name:material.extensions.emoji.to_svg


extra_css:
  - stylesheets/extra.css

plugins:
  - mermaid2
  - blog
<<<<<<< HEAD
  - mermaid2:
      version: '9.4.3' # only works with version < 10
      arguments:
        theme: 'dark'
        themeVariables:
          primaryColor: '#BB2528'
          primaryTextColor: '#fff'
          primaryBorderColor: '#7C0000'
          lineColor: '#F8B229'
          secondaryColor: '#006100'
          tertiaryColor: '#fff'
=======
  - mermaid2
>>>>>>> 1b3234a6
  - mkdocstrings:
      default_handler: python
      handlers:
        python:
          options:
            show_submodules: true
  - search
  - section-index
  - social:
      cards_layout_options:
        color: #173a58
  - git-committers:
      repository: outlines-dev/outlines
      branch: main
  - git-revision-date-localized:
      enable_creation_date: true
      type: timeago

nav:
  - Home: index.md
  - Getting Started:
      - Welcome to Outlines: welcome.md
      - Installation: installation.md
      - Quickstart: quickstart.md
      - Licence: licence.md
  - Cookbook:
      - cookbook/index.md
      - Classification: cookbook/classification.md
      - Named Entity Extraction: cookbook/extraction.md
      - Generate synthetic data: cookbook/dating_profiles.md
      - Summarize a document: cookbook/chain_of_density.md
      - Playing chess: cookbook/models_playing_chess.md
      - Perspective-taking prompting: cookbook/simtom.md
      - Question-answering with citations: cookbook/qa-with-citations.md
      - Knowledge Graph Extraction: cookbook/knowledge_graph_extraction.md
      - Run on the cloud:
          - BentoML: cookbook/deploy-using-bentoml.md
          - Cerebrium: cookbook/deploy-using-cerebrium.md
          - Modal: cookbook/deploy-using-modal.md
  - Docs:
    - reference/index.md
    - Generation:
        - Generation Overview: reference/generation/generation.md
        - Text: reference/text.md
        - Samplers: reference/samplers.md
        - Structured generation:
            - Classification: reference/generation/choices.md
            - Regex: reference/generation/regex.md
            - Type constraints: reference/generation/format.md
            - JSON (function calling): reference/generation/json.md
            - Grammar: reference/generation/cfg.md
            - Custom FSM operations: reference/generation/custom_fsm_ops.md
            - Structured Generation Technical Explanation: reference/generation/structured_generation_explanation.md
    - Utilities:
        - Serve with vLLM: reference/serve/vllm.md
        - Custom types: reference/types.md
        - Prompt templating: reference/prompting.md
        - Outlines functions: reference/functions.md
    - Models:
        - Models Overview: reference/models/models.md
        - Open source:
          - Transformers: reference/models/transformers.md
          - Llama.cpp: reference/models/llamacpp.md
          - vLLM: reference/models/vllm.md
          - TGI: reference/models/tgi.md
          - ExllamaV2: reference/models/exllamav2.md
          - MLX: reference/models/mlxlm.md
        - API:
            - OpenAI: reference/models/openai.md
  - API Reference:
    - api/index.md
    - api/models.md
    - api/prompts.md
    - api/json_schema.md
    - api/guide.md
    - api/parsing.md
    - api/regex.md
    - api/samplers.md
  - Community:
    - community/index.md
    - Feedback 🫶: community/feedback.md
    - Chat with us ☕: https://discord.com/invite/R9DSu34mGd
    - How to contribute 🏗️: community/contribute.md
    - Your projects 👏: community/examples.md
    - Versioning Guide 📌: community/versioning.md
  - Blog: blog/index.md<|MERGE_RESOLUTION|>--- conflicted
+++ resolved
@@ -78,7 +78,6 @@
 plugins:
   - mermaid2
   - blog
-<<<<<<< HEAD
   - mermaid2:
       version: '9.4.3' # only works with version < 10
       arguments:
@@ -90,9 +89,6 @@
           lineColor: '#F8B229'
           secondaryColor: '#006100'
           tertiaryColor: '#fff'
-=======
-  - mermaid2
->>>>>>> 1b3234a6
   - mkdocstrings:
       default_handler: python
       handlers:
