--- conflicted
+++ resolved
@@ -945,7 +945,6 @@
     numba_dict = numba.typed.Dict.empty(
         key_type=numba.types.int64,
         value_type=numba.types.unicode_type,
-<<<<<<< HEAD
     )
 
     # Fill the Numba dictionary with values from the input lists
@@ -979,41 +978,6 @@
         key_type=numba.types.unicode_type, value_type=numba.types.int64[:]
     )
 
-=======
-    )
-
-    # Fill the Numba dictionary with values from the input lists
-    for i in range(len(keys)):
-        numba_dict[keys[i]] = values[i]
-
-    return numba_dict
-
-
-token_id_str_pair = numba.types.Tuple((nb_unicode_type, numba.int64[:]))
-
-
-@numba.njit(
-    numba.types.ListType(token_id_str_pair)(
-        numba.types.DictType(numba.int64, nb_unicode_type)
-    ),
-    cache=True,
-    nogil=True,
-)
-def vocab_dict_to_inverted_vocab_list(
-    vocab_dict_nb: Dict[int, str]
-) -> List[Tuple[str, Sequence[int]]]:
-    """
-    Helper for `reduced_vocabulary`
-
-    Convert
-    - from `vocab_dict_nb`: Dict[token_id, token_str]
-    - to `vocab_nb`: List[token_str, token_id[:]]
-    """
-    inverse_vocab_dict = numba.typed.Dict.empty(
-        key_type=numba.types.unicode_type, value_type=numba.types.int64[:]
-    )
-
->>>>>>> 66840516
     # Fill the temporary dictionary
     for key in vocab_dict_nb:
         value = vocab_dict_nb[key]
