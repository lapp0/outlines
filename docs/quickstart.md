---
title: Quickstart
---

# Quickstart

After [installing Outlines](installation.md), the fastest way to get to up to speed with the library is to get acquainted with its few core elements. We advise you to take a quick look at this page to see everything Outlines has to offer before diving in the [documentation](reference/index.md).

## Core elements

### Models

The first step when writing a program with Outlines is to initialize a model. Weights will be loaded on the device at this step:

```python
import outlines

model = outlines.models.transformers("mistralai/Mistral-7B-Instruct-v0.2")
```

### Text generator

Once the model is initialized you can build a text generator. This generator can be called with a prompt directly, or you can use the `stream` method to generate text token by token:

=== "Generate"

    ```python
    import outlines

    model = outlines.models.transformers("mistralai/Mistral-7B-Instruct-v0.2")
    generator = outlines.generate.text(model, max_tokens=100)

    result = generator("What's 2+2?")

    print(result)
    # That's right, it's 4! But remember, a delicious and nutrient dense 4,
    # according to YEARS BUILT ON SOLID SCIENCE. This column presents additional
    # findings from the fifteen-year study that produced the 2+2=4 conclusion.
    ```

=== "Stream"

    ```python
    import outlines

    model = outlines.models.transformers("mistralai/Mistral-7B-Instruct-v0.2")
    generator = outlines.generate.text(model, max_tokens=100)

    stream = generator.stream("What's 2+2?")
    for i in range(5):
        token = next(stream)
        print(token)
    # ['Is']
    # [' this']
    # [' even']
    # [' a']
    # [' question']
    ```

### Multi-label classification

Outlines allows you to do multi-label classification by guiding the model so it can only output either of the specified choices:

```python
import outlines

model = outlines.models.transformers("mistralai/Mistral-7B-Instruct-v0.2")
generator = outlines.generate.choice(model, ["Blue", "Red", "Yellow"])

color = generator("What is the closest color to Indigo? ")
print(color)
# Blue
```

### JSON-guided generation

Outlines can guide models so that they output valid JSON **100%** of the time. You can either specify the structure using [Pydantic][pydantic]{:target="_blank"} or a string that contains a [JSON Schema][jsonschema]{:target="_blank"}:

=== "Pydantic"

    ```python
    from enum import Enum
    from pydantic import BaseModel, constr, conint

    import outlines

    class Armor(str, Enum):
        leather = "leather"
        chainmail = "chainmail"
        plate = "plate"


    class Character(BaseModel):
        name: constr(max_length=10)
        age: conint(gt=18, lt=99)
        armor: Armor
        strength: conint(gt=1, lt=100)

    model = outlines.models.transformers("mistralai/Mistral-7B-Instruct-v0.2")
    generator = outlines.generate.json(model, Character)

    character = generator(
        "Generate a new character for my awesome game: "
        + "name, age (between 1 and 99), armor and strength. "
        )
    print(character)
    # name='Orla' age=21 armor=<Armor.plate: 'plate'> strength=8
    ```

=== "JSON Schema"

    ```python
    import outlines

    schema = """{
        "$defs": {
            "Armor": {
                "enum": ["leather", "chainmail", "plate"],
                "title": "Armor",
                "type": "string"
            }
        },
        "properties": {
            "name": {"maxLength": 10, "title": "Name", "type": "string"},
            "age": {"title": "Age", "type": "integer"},
            "armor": {"$ref": "#/$defs/Armor"},
            "strength": {"title": "Strength", "type": "integer"}\
        },
        "required": ["name", "age", "armor", "strength"],
        "title": "Character",
        "type": "object"
    }"""

    model = outlines.models.transformers("mistralai/Mistral-7B-Instruct-v0.2")
    generator = outlines.generate.json(model, schema)
    character = generator(
        "Generate a new character for my awesome game: "
        + "name, age (between 1 and 99), armor and strength. "
        )
    print(character)
    # {'name': 'Yuki', 'age': 24, 'armor': 'plate', 'strength': 3}
    ```

!!! Note

    We advise you to constrain the length of the strings fields when first testing your schema, especially with small models.

### Grammar-guided generation

Outlines also allows to generate text that is valid to any [context-free grammar][cfg]{:target="_blank"} (CFG) in the [EBNF format][ebnf]{:target="_blank"}. Grammars can be intimidating, but they are a very powerful tool! Indeed, they determine the syntax of every programming language, valid chess moves, molecule structure, can help with procedural graphics generation, etc.

Here we show a simple example of a grammar that defines arithmetic operations:

```python
from outlines import models, generate

arithmetic_grammar = """
    ?start: sum

    ?sum: product
        | sum "+" product   -> add
        | sum "-" product   -> sub

    ?product: atom
        | product "*" atom  -> mul
        | product "/" atom  -> div

    ?atom: NUMBER           -> number
         | "-" atom         -> neg
         | "(" sum ")"

    %import common.NUMBER
    %import common.WS_INLINE

    %ignore WS_INLINE
"""

model = models.transformers("mistralai/Mistral-7B-Instruct-v0.2")
generator = generate.cfg(model, arithmetic_grammar, max_tokens=100)

result = generator("Question: How can you write 5*5 using addition?\nAnswer:")
print(result)
# 5+5+5+5+5
```

<<<<<<< HEAD
EBNF grammars can be cumbersome to write. This is why Outlines provides grammar definitions in the `outlines.grammars.` module. You may read more in the [Built-In Grammars](#built-in-grammars). Outlines also provides [documentation on building custom grammars](reference/creating_grammars.md).
=======

EBNF grammars can be cumbersome to write. This is why Outlines provides grammar definitions in the `outlines.grammars.` module

```python
from outlines import models, generate, grammars

model = models.transformers("mistralai/Mistral-7B-Instruct-v0.2")
generator = generate.cfg(model, grammars.arithmetic, max_tokens=100)

result = generator("Question: How can you write 5*5 using addition?\nAnswer:")
print(result)
# 5+5+5+5+5
```

The available grammars are listed [here](https://github.com/outlines-dev/outlines/tree/main/outlines/grammars).
>>>>>>> fea092b7


### Regex-guided generation

Slightly simpler, but no less useful, Outlines can generate text that is in the language of a [regular expression](https://www.regular-expressions.info/tutorial.html). For instance to force the model to generate IP addresses:

```python
from outlines import models, generate

model = models.transformers("mistralai/Mistral-7B-Instruct-v0.2")

regex_str = r"((25[0-5]|2[0-4]\d|[01]?\d\d?)\.){3}(25[0-5]|2[0-4]\d|[01]?\d\d?)"
generator = generate.regex(model, regex_str)

result = generator("What is the IP address of localhost?\nIP: ")
print(result)
# 127.0.0.100
```

### Generate a given Python type

We provide a shortcut to regex-guided generation for simple use cases. Pass a Python type to the `outlines.generate.format` function and the LLM will output text that matches this type:

```python
from outlines import models, generate

model = models.transformers("mistralai/Mistral-7B-Instruct-v0.2")
generator = generate.format(model, int)

result = generator("What is 2+2?")
print(result)
# 4
```

## Deploy using vLLM and FastAPI

Outlines can be deployed as a LLM service using [vLLM][vllm]{:target="_blank"} and [FastAPI][fastapi]{:target="_blank"}. The server supports asynchronous processing of incoming requests, and benefits from the performance of vLLM.

First start the server:

```python
python -m outlines.serve.serve
```

This will by default start a server at `http://127.0.0.1:8000` (check what the console says, though)  with the OPT-125M model. If you want to specify another model:

```python
python -m outlines.serve.serve --model="mistralai/Mistral-7B-Instruct-v0.2"
```

You can then query the model in shell by passing a prompt and a [JSON Schema][jsonschema]{:target="_blank"} specification for the structure of the output:

```bash
curl http://127.0.0.1:8000/generate \
    -d '{
        "prompt": "Question: What is a language model? Answer:",
        "schema": {"type": "string"}
        }'
```

Or use the [requests][requests]{:target="_blank"} library from another python program. You can read the [vLLM documentation][vllm]{:target="_blank"} for more details.

## Utilities

### Prompt templates

Prompting can lead to messy code. Outlines' prompt functions are python functions that contain a template for the prompt in their docstring. We use a powerful templating language to allow you to loop over lists, dictionaries, add conditionals, etc. directly from the prompt. When called, a prompt function returns the rendered template:

```python
import outlines

@outlines.prompt
def few_shots(instructions, examples, question):
    """{{ instructions }}

    Examples
    --------

    {% for example in examples %}
    Q: {{ example.question }}
    A: {{ example.answer }}

    {% endfor %}
    Question
    --------

    Q: {{ question }}
    A:
    """

instructions = "Please answer the following question following the examples"
examples = [
    {"question": "2+2=?", "answer":4},
    {"question": "3+3=?", "answer":6}
]
question = "4+4 = ?"

prompt = few_shots(instructions, examples, question)
print(prompt)
# Please answer the following question following the examples

# Examples
# --------

# Q: 2+2=?
# A: 4

# Q: 3+3=?
# A: 6

# Question
# --------

# Q: 4+4 = ?
# A:
```

### Outlines functions

Once you are done experimenting with a prompt and an output structure, it is useful to be able to encapsulate all of these in a single function that can be called from other parts of the program. This is what `outlines.Function` allows you to do:

=== "function.py"

    ```python
    from pydantic import BaseModel

    import outlines


    @outlines.prompt
    def tell_a_joke(topic):
        """Tell me a joke about {{ topic }}."""

    class Joke(BaseModel):
        setup: str
        punchline: str

    generate_joke = outlines.Function(
        tell_a_joke,
        Joke,
        "mistralai/Mistral-7B-Instruct-v0.2"
    )
    ```

=== "Call a function"

    ```python
    from .function import generate_joke

    response = generate_joke("baseball")

    # haha
    # Joke(setup='Why was the baseball in a bad mood?', punchline='Because it got hit around a lot.')
    ```

=== "Call a function stored on GitHub"

    You can load a function that is stored on a repository on GitHub directly from Outlines. Say `Someone` stores a function in `joke.py` at the root of the `TheirRepo` repository:

    ```python
    import outlines

    joke = outlines.Function.from_github("Someone/TheirRepo/joke")
    response = joke("baseball")
    ```
    It make it easier for the community to collaborate on the infinite number of use cases enabled by these models!

### Built-In Grammars

You can take advantage of Outlines' grammar library by passing a grammar definition from `outlines.grammars.`. (See available grammars [here](/outlines/grammars))

```python
from outlines import models, generate, grammars

model = models.transformers("mistralai/Mistral-7B-v0.1")
generator = generate.cfg(model, grammars.arithmetic, max_tokens=100)

result = generator("Write a series of operations on integers that return the number 5 ")
print(result)
# 100-2-75+50-18+27-501.
```


## Going further

If you need more inspiration you can take a look at the [cookbook](cookbook/index.md). If you have any question, or requests for documentation please reach out to us on [GitHub](https://github.com/outlines-dev/outlines/discussions), [Twitter](https://twitter.com/remilouf) or [Discord](https://discord.gg/UppQmhEpe8).


[pydantic]: https://docs.pydantic.dev/latest
[jsonschema]: https://json-schema.org/
[fastapi]: https://fastapi.tiangolo.com/
[cfg]: https://en.wikipedia.org/wiki/Context-free_grammar
[ebnf]: https://en.wikipedia.org/wiki/Extended_Backus%E2%80%93Naur_form
[requests]: https://requests.readthedocs.io/en/latest/
[vllm]: https://docs.vllm.ai/en/latest/index.html<|MERGE_RESOLUTION|>--- conflicted
+++ resolved
@@ -183,25 +183,7 @@
 # 5+5+5+5+5
 ```
 
-<<<<<<< HEAD
 EBNF grammars can be cumbersome to write. This is why Outlines provides grammar definitions in the `outlines.grammars.` module. You may read more in the [Built-In Grammars](#built-in-grammars). Outlines also provides [documentation on building custom grammars](reference/creating_grammars.md).
-=======
-
-EBNF grammars can be cumbersome to write. This is why Outlines provides grammar definitions in the `outlines.grammars.` module
-
-```python
-from outlines import models, generate, grammars
-
-model = models.transformers("mistralai/Mistral-7B-Instruct-v0.2")
-generator = generate.cfg(model, grammars.arithmetic, max_tokens=100)
-
-result = generator("Question: How can you write 5*5 using addition?\nAnswer:")
-print(result)
-# 5+5+5+5+5
-```
-
-The available grammars are listed [here](https://github.com/outlines-dev/outlines/tree/main/outlines/grammars).
->>>>>>> fea092b7
 
 
 ### Regex-guided generation
