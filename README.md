--- conflicted
+++ resolved
@@ -261,11 +261,7 @@
 # (8-2)
 ```
 
-<<<<<<< HEAD
-This was a very simple grammar, and you can use `outlines.generate.cfg` to generate syntactically valid Python, SQL, and much more than this. Any kind of structured text, really. All you have to do is search for "X EBNF grammar" on the web, and take a look at the [Outlines `grammars` module](https://github.com/outlines-dev/outlines/tree/main/outlines/grammars).
-=======
 This was a very simple grammar, and you can use `outlines.generate.cfg` to generate syntactically valid Python, SQL, and much more than this. Any kind of structured text, really. All you have to do is search for "X EBNF grammar" on the web, or take a look at Outlines' [Built-In Grammars](/docs/quickstart.md#built-in-grammars).
->>>>>>> 8470f923
 
 ### Open functions
 
